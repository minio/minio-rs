[package]
name = "minio"
version = "0.2.0-alpha"
edition = "2021"
authors = ["MinIO Dev Team <dev@min.io>"]
description = "MinIO SDK for Amazon S3 compatible object storage access"
license = "Apache-2.0"
repository = "https://github.com/minio/minio-rs"
readme = "README.md"
keywords = ["object-storage", "minio", "s3"]
categories = ["api-bindings", "web-programming::http-client"]

[dependencies.reqwest]
version = "0.12.9"
default-features = false
features = ["stream"]

[features]
default = ["default-tls"]
default-tls = ["reqwest/default-tls"]
native-tls = ["reqwest/native-tls"]
rustls-tls = ["reqwest/rustls-tls"]

[dependencies]
async-recursion = "1.1.1"
async-trait = "0.1.83"
base64 = "0.22.1"
byteorder = "1.5.0"
bytes = "1.8.0"
chrono = "0.4.39"
crc = "3.2.1"
dashmap = "6.1.0"
derivative = "2.2.0"
env_logger = "0.11.5"
futures-util = "0.3.31"
hex = "0.4.3"
hmac = "0.12.1"
home = "0.5.9"
http = "1.2.0"
hyper = { version = "1.5.1", features = ["full"] }
lazy_static = "1.5.0"
log = "0.4.22"
md5 = "0.7.0"
multimap = "0.10.0"
os_info = "3.9.0"
percent-encoding = "2.3.1"
rand = { version = "0.8.5", features = ["small_rng"] }
regex = "1.11.1"
serde = { version = "1.0.216", features = ["derive"] }
serde_json = "1.0.133"
sha2 = "0.10.8"
tokio = { version = "1.42.0", features = ["full"] }
tokio-stream = "0.1.17"
tokio-util = { version = "0.7.13", features = ["io"] }
urlencoding = "2.1.3"
xmltree = "0.11.0"

[dev-dependencies]
async-std = { version = "1.13.0", features = ["attributes", "tokio1"] }
clap = { version = "4.5.23", features = ["derive"] }
quickcheck = "1.0.3"

[[example]]
name = "file_uploader"

[[example]]
<<<<<<< HEAD
name = "file_downloader"

[[example]]
name = "object_prompt"
=======
name = "object_prompt"
>>>>>>> 0438f044
<|MERGE_RESOLUTION|>--- conflicted
+++ resolved
@@ -64,11 +64,7 @@
 name = "file_uploader"
 
 [[example]]
-<<<<<<< HEAD
 name = "file_downloader"
 
 [[example]]
-name = "object_prompt"
-=======
-name = "object_prompt"
->>>>>>> 0438f044
+name = "object_prompt"